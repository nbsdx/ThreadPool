#ifndef CONCURRENT_THREADPOOL_H
#define CONCURRENT_THREADPOOL_H

#include <atomic>
#include <thread>
#include <mutex>
#include <vector>
#include <list>
#include <functional>
#include <condition_variable>

namespace nbsdx {
namespace concurrent {

/**
 *  Simple ThreadPool that creates `threadCount` threads upon its creation,
 *  and pulls from a queue to get new jobs. The default is CPU thread count.
 *
 *  This class requires a number of c++11 features be present in your compiler.
 */
class ThreadPool {

    unsigned threadCount;
    std::vector<std::thread> threads;
    std::list<std::function<void(void)>> queue;

    std::atomic_int         jobs_left;
    std::atomic_bool        bailout;
    std::atomic_bool        finished;
    std::condition_variable job_available_var;
    std::condition_variable wait_var;
    std::mutex              wait_mutex;
    std::mutex              queue_mutex;

    /**
     *  Take the next job in the queue and run it.
     *  Notify the main thread that a job has completed.
     */
    void Task() {
        while( !bailout ) {
            next_job()();
            --jobs_left;
            wait_var.notify_one();
        }
    }

    /**
     *  Get the next job; pop the first item in the queue, 
     *  otherwise wait for a signal from the main thread.
     */
    std::function<void(void)> next_job() {
        std::function<void(void)> res;
        std::unique_lock<std::mutex> job_lock( queue_mutex );

        // Wait for a job if we don't have any.
        job_available_var.wait( job_lock, [this]() ->bool { return queue.size() || bailout; } );
        
        // Get job from the queue
        if( !bailout ) {
            res = queue.front();
            queue.pop_front();
        }
        else { // If we're bailing out, 'inject' a job into the queue to keep jobs_left accurate.
            res = []{};
            ++jobs_left;
        }
        return res;
    }

public:
    ThreadPool(unsigned threadCount = std::thread::hardware_concurrency())
        : threadCount( threadCount )
        , jobs_left( 0 )
        , bailout( false )
        , finished( false ) 
    {
<<<<<<< HEAD
        for( unsigned i = 0; i < ThreadCount; ++i )
            threads[ i ] = std::thread( [this]{ this->Task(); } );
=======
        for( unsigned i = 0; i < threadCount; ++i )
            threads.emplace_back( [this,i]{ this->Task(); } );
>>>>>>> a30e6717
    }

    /**
     *  JoinAll on deconstruction
     */
    ~ThreadPool() {
        JoinAll();
    }

    /**
     *  Get the number of threads in this pool
     */
    inline unsigned Size() const {
        return threadCount;
    }

    /**
     *  Get the number of jobs left in the queue.
     */
    inline unsigned JobsRemaining() {
        std::lock_guard<std::mutex> guard( queue_mutex );
        return queue.size();
    }

    /**
     *  Add a new job to the pool. If there are no jobs in the queue,
     *  a thread is woken up to take the job. If all threads are busy,
     *  the job is added to the end of the queue.
     */
    void AddJob( std::function<void(void)> job ) {
        std::lock_guard<std::mutex> guard( queue_mutex );
        queue.emplace_back( job );
        ++jobs_left;
        job_available_var.notify_one();
    }

    /**
     *  Join with all threads. Block until all threads have completed.
     *  Params: WaitForAll: If true, will wait for the queue to empty 
     *          before joining with threads. If false, will complete
     *          current jobs, then inform the threads to exit.
     *  The queue will be empty after this call, and the threads will
     *  be done. After invoking `ThreadPool::JoinAll`, the pool can no
     *  longer be used. If you need the pool to exist past completion
     *  of jobs, look to use `ThreadPool::WaitAll`.
     */
    void JoinAll( bool WaitForAll = true ) {
        if( !finished ) {
            if( WaitForAll ) {
                WaitAll();
            }

            // note that we're done, and wake up any thread that's
            // waiting for a new job
            bailout = true;
            job_available_var.notify_all();

            for( auto &x : threads )
                if( x.joinable() )
                    x.join();
            finished = true;
        }
    }

    /**
     *  Wait for the pool to empty before continuing. 
     *  This does not call `std::thread::join`, it only waits until
     *  all jobs have finshed executing.
     */
    void WaitAll() {
        if( jobs_left > 0 ) {
            std::unique_lock<std::mutex> lk( wait_mutex );
            wait_var.wait( lk, [this]{ return this->jobs_left == 0; } );
            lk.unlock();
        }
    }
};

} // namespace concurrent
} // namespace nbsdx

#endif //CONCURRENT_THREADPOOL_H<|MERGE_RESOLUTION|>--- conflicted
+++ resolved
@@ -74,13 +74,8 @@
         , bailout( false )
         , finished( false ) 
     {
-<<<<<<< HEAD
-        for( unsigned i = 0; i < ThreadCount; ++i )
-            threads[ i ] = std::thread( [this]{ this->Task(); } );
-=======
         for( unsigned i = 0; i < threadCount; ++i )
             threads.emplace_back( [this,i]{ this->Task(); } );
->>>>>>> a30e6717
     }
 
     /**
